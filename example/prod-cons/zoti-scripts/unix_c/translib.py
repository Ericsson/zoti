from copy import deepcopy
import networkx as nx
import logging as log
import zoti_graph as ty
import zoti_graph.util as util

import ports


def port_inference(G, T, **kwargs):
    """Resolves and fills in the *data_type* and the *port_type* fields
    for all groups of interconnected ports. Port resolution is defined
    in :module:`zoti_tran.unix_c.ports`. After this transformation the
    following holds:

    forall p in ports(G)
      | p.data_type ∈ zoti_ftn.backend.c
      | p.port_type ∈ zoti_tran.unix_c.ports

    """
    ag = G.only_graph().to_undirected()
    for conn in list(nx.connected_components(ag)):
        pids = [p for p in conn if isinstance(G.entry(p), ty.Port)]
        pents = [G.entry(p) for p in pids]
        if not pids:
            continue
        port_type = ports.make_port_type(pents, pids)
        data_type = ports.make_data_type(pents, T, pids)
        orig_mark = ports.make_markings(pents, pids)
        for p in pids:
            G.entry(p).port_type = port_type
            G.entry(p).data_type = data_type
            G.entry(p).mark = orig_mark
        log.info(f"  - Resolved {pids}")

    return True  # Byproduct is a flag



def prepare_platform_ports(G, T, port_inference, **kwargs):
    """Updates all input ports of platform nodes to reflect the buffer
<<<<<<< HEAD
    type required by the port receiver.
    
=======
    type required by the port receiver, respectively the socket port
    required by the sender.

>>>>>>> f937bdd5
    """
    for pltf in G.children(G.root, select=lambda n: isinstance(n, ty.PlatformNode)):
        for iport in G.ports(pltf, select=lambda p: p.kind == ty.Dir.IN):
            entry = G.entry(iport)
            entry.data_type = T.make_type(**entry.port_type.buffer_type())
            log.info(f"  - Changed type for in port: {iport}")
            
        # alter exit ports to reflect socket variables
        for oport in G.ports(pltf, select=lambda p: p.kind == ty.Dir.OUT):
            entry = G.entry(oport)
            socket_id = oport.withSuffix(f"{pltf.name()}_socket")
            for p in G.connected_ports(oport):
                if G.has_ancestor(p, pltf):
                    G.decouple(p)
                    G.entry(p).mark["socket_port"] = socket_id

            attrs = entry.port_type.out_port()
            attrs["data_type"] = T.make_type(**attrs["data_type"])
            G.register_port(pltf, G.new(socket_id, ty.Port(
                name=socket_id.name(), kind=ty.Dir.SIDE, **attrs
            )))
            log.info(f"  - Added global out port for: {oport}")
    return True


def prepare_side_ports(G, port_inference, **kwargs):
<<<<<<< HEAD
=======
    """ """
>>>>>>> f937bdd5
    def _make_global(pltf, name, port) -> str:
        glb_key = util.unique_name(pltf.withPort(name), G.ports(pltf),
                                   modifier=lambda u, s: u.withSuffix(s))
        newport = deepcopy(port)
        newport.name = f"_{pltf.name()}_{glb_key.name()}".replace(".", "_")
        G.register_port(pltf, G.new(glb_key, newport))
        G.entry(glb_key).mark["global_var"] = True
        return newport.name

    def _remove_selected_ports(connected, select):
        to_remove = [p for p in connected.nodes() if select(p)]
        for p in to_remove:
            G.ir.remove_node(p)
        return to_remove

    for pltf in G.children(G.root, select=lambda n: isinstance(n, ty.PlatformNode)):
        for actor in G.children(pltf, select=lambda n: isinstance(n, ty.ActorNode)):
            ports_to_remove = set()
            for port in G.ports(actor):
                conn = G.connected_ports(port)
                ends = G.end_ports(port, graph=conn)
                entry = G.entry(port)

                # sync names of interconneted storage ports and make globals for them
                if (G.entry(port).kind == ty.Dir.SIDE # and not G.entry(port).mark.get("global_var")
                    ):
                    glb_name = _make_global(pltf, entry.name, entry)
                    for p in [e for e in ends if isinstance(G.entry(e), ty.Port)]:
                        G.entry(p).name = glb_name
                        G.entry(p).mark["global_var"] = True
                    log.info(f"  - Promoted to global '{glb_name}': {conn.nodes}")
                    
                    # remove all intermediate "side" connections
                    def _to_remove(p):
                        return not isinstance(G.entry(G.parent(p)), ty.KernelNode)
                    rmd = _remove_selected_ports(conn, _to_remove)
                    log.info(f"  - Removed intermediate storage ports {rmd}")

    return True

def prepare_intermediate_ports(G, port_inference, **kwargs):
    def _new_intermediate_connection(parent, src, dst):
        edge = G.edge(src, dst)
        # check if there is already a CompositeNode's port which can act as a via
        exist = [v for u, v in G.ir.out_edges(src) if G.parent(v) == parent]
        if exist:
            inter = exist[0]
            # TODO: does it need to be marked?
        else:
            # othewise make a new one and connect to it
            pentry = deepcopy(G.entry(dst))
            inter = parent.withPort(pentry.name)
            G.register_port(parent, G.new(inter, pentry))
            G.entry(inter).mark["inter_var"] = True
            pentry.dir = ty.Dir.SIDE
            for new_src in [u for u, v in G.port_edges(dst, which="in")]:
                G.connect(new_src, inter, edge, recursive=False)
        G.ir.remove_edge(src, dst)
        G.connect(inter, dst, edge, recursive=False)
        return inter

    for pltf in G.children(G.root, select=lambda n: isinstance(n, ty.PlatformNode)):
        for actor in G.children(pltf, select=lambda n: isinstance(n, ty.ActorNode)):
            for scen in G.children(actor, select=lambda n: isinstance(n, ty.CompositeNode)):
                # expose intermediate variables in scenarios
                proj = G.node_projection(scen, no_parent_ports=True)
                for src_kern, dst_kern, ports in proj.edges(data="ports"):
                    inter = _new_intermediate_connection(scen, *ports)
                    log.info(f"  - Using {inter} as intemediate between {ports}")

    return True


    
def expand_actors(G, T, **kwargs):
    """Expands actor descriptions to their explicit basic
    components. Assumes actors have been checked for consistency.

    """

    def _port_copy(name, parent, entry):
        return G.register_port(parent, G.new(parent.withPort(name), deepcopy(entry)))

    def _cluster_underneath(name, parent, schedule, info):
        composite = parent.withNode(name)
        composite_entry = ty.CompositeNode(name, info=info,)
        G.register_child(parent, G.new(composite, composite_entry))
        G.cluster(composite, schedule)
        return composite

    def _make_actor_fsm(actor, fsm_spec, info):
        # create FSM node
        fsm = actor.withNode("_fsm")
        fsm_entry = ty.KernelNode(name="_fsm", _info=info,)
        G.register_child(actor, G.new(fsm, fsm_entry))
        log.info(f"  - Created detector node: {fsm}")

        # connect inputs to FSM
        for port in fsm_spec.inputs:
            inp = actor.withPath(ty.Uid(port))
            assert G.ir.has_node(inp)
            # assert G.entry(inp).dir != ty.Dir.OUT
            cpy = _port_copy(inp.name(), fsm, G.entry(inp))
            G.entry(cpy).dir = ty.Dir.IN
            G.connect(inp, cpy, edge=ty.Edge(ports.Assign,
                      ty.Relation.EVENT, {}, {}), recursive=False)
            log.info(f"  - Connected detector input: {port}")

        # create a new type + new port for FSM states
        if fsm_spec.states is not None:
            qual_name = f"{actor.parent().name()}.{actor.name()}_states"
            type_spec = {"type": "enum", "val": fsm_spec.states}
            port_name = G.entry(actor).name + "_fsm_state"
            state_entry = ty.Port(
                port_name, ty.Dir.INOUT, _info=info, port_type=ports.Assign(),
                data_type={"from_assign": {qual_name: type_spec}},)
            state_port = _port_copy(state_entry.name, fsm, state_entry)
            actor_port = _port_copy(state_entry.name, actor, state_entry)
            G.connect(state_port, actor_port, recursive=False)
            log.info(f"  - Created state variable: {state_port}")

        return fsm

    # for pltf in G.children(G.root, select=lambda n: isinstance(n, ty.PlatformNode)):
    for actor in [n for n in G.ir.nodes if isinstance(G.entry(n), ty.ActorNode)]:
        entry = G.entry(actor)
        if entry.detector is not None:
            # tag preprocessor
            if entry.detector.preproc is not None:
                G.decouple(actor.withNode(entry.detector.preproc))
                ppc_id = actor.withNode(entry.detector.preproc)
                G.entry(ppc_id).mark["preproc"] = True
                log.info(
                    f"  - Found preproc {actor.withNode(entry.detector.preproc)}")
            # tag scenarios
            if entry.detector.scenarios is not None:
                for scen in entry.detector.scenarios:
                    scen_id = actor.withNode(scen)
                    G.entry(scen_id).mark["scenario"] = True
            # create FSM node and mark it with the FSM description for posterity
            fsm = _make_actor_fsm(actor, entry.detector, entry._info)
            G.entry(fsm).mark["detector"] = entry.detector

        # select all untagged nodes under a "default scenario"
        tags = ["preproc", "scenario", "detector"]
        kerns = G.children(actor, select=lambda n: all([t not in n.mark for t in tags]))
        if len(kerns) > 0:
            clus = _cluster_underneath("default", actor, kerns, entry._info,)
            G.entry(clus).mark["scenario"] = True
            log.info(f"  - Created default scenario from {kerns}")

    return True<|MERGE_RESOLUTION|>--- conflicted
+++ resolved
@@ -39,14 +39,9 @@
 
 def prepare_platform_ports(G, T, port_inference, **kwargs):
     """Updates all input ports of platform nodes to reflect the buffer
-<<<<<<< HEAD
-    type required by the port receiver.
-    
-=======
     type required by the port receiver, respectively the socket port
     required by the sender.
 
->>>>>>> f937bdd5
     """
     for pltf in G.children(G.root, select=lambda n: isinstance(n, ty.PlatformNode)):
         for iport in G.ports(pltf, select=lambda p: p.kind == ty.Dir.IN):
@@ -73,10 +68,7 @@
 
 
 def prepare_side_ports(G, port_inference, **kwargs):
-<<<<<<< HEAD
-=======
     """ """
->>>>>>> f937bdd5
     def _make_global(pltf, name, port) -> str:
         glb_key = util.unique_name(pltf.withPort(name), G.ports(pltf),
                                    modifier=lambda u, s: u.withSuffix(s))
