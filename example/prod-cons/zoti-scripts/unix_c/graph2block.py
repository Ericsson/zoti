--- conflicted
+++ resolved
@@ -123,18 +123,6 @@
             "composite_info": lambda p: ",".join([k for k in p.mark.keys()]),
         } if args.debug else None,
     ),
-<<<<<<< HEAD
-    # tran.TransSpec(
-    #     target.separate_reactions,
-    #     dump_title="tran_7_separate_reactions",
-    #     dump_graph={
-    #         "composite_info": lambda c: str(c.mark),
-    #         "port_info": lambda p: ",".join([k for k in p.mark.keys()]),
-    #         # "port_info": lambda p: p.dir.name,
-    #         # "edge_info": lambda e: e.kind.name,
-    #     } if args.debug else None,
-    # ),
-=======
     tran.TransSpec(
         target.prepare_intermediate_ports,
         dump_title="tran_7_prepare_intermediate_ports",
@@ -145,7 +133,6 @@
             # "port_info": lambda p: p.kind.name,
         } if args.debug else None,
     ),
->>>>>>> a1b55c73
     tran.TransSpec(artifacts.typedefs),
     tran.TransSpec(artifacts.genspec),
     tran.TransSpec(artifacts.gendepl),
